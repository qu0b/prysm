--- conflicted
+++ resolved
@@ -24,10 +24,7 @@
 	errIndexOutOfBounds    = errors.New("blob index in file name >= MaxBlobsPerBlock")
 	errEmptyBlobWritten    = errors.New("zero bytes written to disk when saving blob sidecar")
 	errSidecarEmptySSZData = errors.New("sidecar marshalled to an empty ssz byte slice")
-<<<<<<< HEAD
-=======
 	errNoBasePath          = errors.New("BlobStorage base path not specified in init")
->>>>>>> b0a2115a
 )
 
 const (
